--- conflicted
+++ resolved
@@ -2330,12 +2330,6 @@
     T_prjlvalue = LLVM.PointerType(T_jlvalue, Tracked)
     T_prjlvalue_UT = LLVM.PointerType(T_jlvalue)
 
-<<<<<<< HEAD
-    wrapper_f = LLVM.Function(mod, "zeroType", LLVM.FunctionType(LLVM.VoidType(ctx), [llvmtype(obj), T_int8, llvmtype(Size)]))
-    push!(function_attributes(wrapper_f), EnumAttribute("alwaysinline", 0; ctx))
-    push!(parameter_attributes(wrapper_f, 1), EnumAttribute("nocapture", 0; ctx))
-    push!(parameter_attributes(wrapper_f, 1), EnumAttribute("writeonly", 0; ctx))
-=======
     wrapper_f = LLVM.Function(mod, "zeroType", LLVM.FunctionType(LLVM.VoidType(), [value_type(obj), T_int8, value_type(Size)]))
     push!(function_attributes(wrapper_f), StringAttribute("enzyme_math", "enzyme_zerotype"))
     push!(function_attributes(wrapper_f), StringAttribute("enzyme_inactive"))
@@ -2349,7 +2343,7 @@
     end
     push!(parameter_attributes(wrapper_f, 1), EnumAttribute("writeonly", 0))
     push!(parameter_attributes(wrapper_f, 1), EnumAttribute("nocapture", 0))
->>>>>>> b794cf46
+
     linkage!(wrapper_f, LLVM.API.LLVMInternalLinkage)
     let builder = IRBuilder()
         entry = BasicBlock(wrapper_f, "entry")
