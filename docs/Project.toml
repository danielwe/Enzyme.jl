--- conflicted
+++ resolved
@@ -4,9 +4,5 @@
 Test = "8dfed614-e22c-5e08-85e1-65c5234f0b40"
 
 [compat]
-<<<<<<< HEAD
-Documenter = "0.27.8"
 Literate = "2"
-=======
-Documenter = "0.27.8, 1"
->>>>>>> 3f7b80e4
+Documenter = "0.27.8, 1"